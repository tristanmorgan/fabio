package proxy

import (
	"bytes"
	"compress/gzip"
	"crypto/tls"
	"crypto/x509"
	"fmt"
	"io/ioutil"
	"net"
	"net/http"
	"net/http/httptest"
	"net/url"
	"os"
	"regexp"
	"sort"
	"strconv"
	"strings"
	"testing"
	"time"

	"github.com/fabiolb/fabio/config"
	"github.com/fabiolb/fabio/logger"
	"github.com/fabiolb/fabio/noroute"
	"github.com/fabiolb/fabio/proxy/internal"
	"github.com/fabiolb/fabio/route"
	"github.com/pascaldekloe/goe/verify"
)

func TestProxyProducesCorrectXForwardedSomethingHeader(t *testing.T) {
	var hdr http.Header = make(http.Header)
	server := httptest.NewServer(http.HandlerFunc(func(w http.ResponseWriter, r *http.Request) {
		hdr = r.Header
	}))
	defer server.Close()

	proxy := httptest.NewServer(&HTTPProxy{
		Config: &config.Config{
			Proxy: config.Proxy{LocalIP: "1.1.1.1", ClientIPHeader: "X-Forwarded-For"},
		},
		Transport: http.DefaultTransport,
		Lookup: func(r *http.Request) *route.Target {
			return &route.Target{URL: mustParse(server.URL)}
		},
	})
	defer proxy.Close()

	req, _ := http.NewRequest("GET", proxy.URL, nil)
	req.Host = "foo.com"
	req.Header.Set("X-Forwarded-For", "3.3.3.3")
	mustDo(req)

	if got, want := hdr.Get("X-Forwarded-For"), "3.3.3.3, 127.0.0.1"; got != want {
		t.Errorf("got %v want %v", got, want)
	}
	if got, want := hdr.Get("X-Forwarded-Host"), "foo.com"; got != want {
		t.Errorf("got %v want %v", got, want)
	}
}

func TestProxyRequestIDHeader(t *testing.T) {
	got := "not called"
	server := httptest.NewServer(http.HandlerFunc(func(w http.ResponseWriter, r *http.Request) {
		got = r.Header.Get("X-Request-ID")
	}))
	defer server.Close()

	proxy := httptest.NewServer(&HTTPProxy{
		Config:    &config.Config{Proxy: config.Proxy{RequestID: "X-Request-Id"}},
		Transport: http.DefaultTransport,
		UUID:      func() string { return "f47ac10b-58cc-0372-8567-0e02b2c3d479" },
		Lookup: func(r *http.Request) *route.Target {
			return &route.Target{URL: mustParse(server.URL)}
		},
	})
	defer proxy.Close()

	req, _ := http.NewRequest("GET", proxy.URL, nil)
	mustDo(req)

	if want := "f47ac10b-58cc-0372-8567-0e02b2c3d479"; got != want {
		t.Errorf("got %v, but want %v", got, want)
	}
}

func TestProxySTSHeader(t *testing.T) {
	server := httptest.NewServer(okHandler)
	defer server.Close()

	proxy := httptest.NewTLSServer(&HTTPProxy{
		Config: &config.Config{
			Proxy: config.Proxy{
				STSHeader: config.STSHeader{
					MaxAge:     31536000,
					Subdomains: true,
					Preload:    true,
				},
			},
		},
		Transport: &http.Transport{TLSClientConfig: tlsInsecureConfig()},
		Lookup: func(r *http.Request) *route.Target {
			return &route.Target{URL: mustParse(server.URL)}
		},
	})
	defer proxy.Close()

	client := http.Client{
		Transport: &http.Transport{
			TLSClientConfig: tlsInsecureConfig(),
		},
	}
	resp, err := client.Get(proxy.URL)
	if err != nil {
		panic(err)
	}

	if got, want := resp.Header.Get("Strict-Transport-Security"),
		"max-age=31536000; includeSubdomains; preload"; got != want {
		t.Errorf("got %v want %v", got, want)
	}
}

func TestProxyChecksHeaderForAccessRules(t *testing.T) {
	server := httptest.NewServer(http.HandlerFunc(func(w http.ResponseWriter, r *http.Request) {
		fmt.Fprintln(w, "OK")
	}))
	defer server.Close()

	proxy := httptest.NewServer(&HTTPProxy{
		Config:    config.Proxy{},
		Transport: http.DefaultTransport,
		Lookup: func(r *http.Request) *route.Target {
			tgt := &route.Target{
				URL:  mustParse(server.URL),
				Opts: map[string]string{"allow": "ip:127.0.0.0/8,ip:fe80::/10,ip:::1"},
			}
			tgt.ProcessAccessRules()
			return tgt
		},
	})
	defer proxy.Close()

	req, _ := http.NewRequest("GET", proxy.URL, nil)
	req.Header.Set("X-Forwarded-For", "1.2.3.4")
	resp, _ := mustDo(req)

	if got, want := resp.StatusCode, http.StatusForbidden; got != want {
		t.Errorf("got %v want %v", got, want)
	}
}

func TestProxyNoRouteHTML(t *testing.T) {
	want := "<html>503</html>"
	noroute.SetHTML(want)
	proxy := httptest.NewServer(&HTTPProxy{
		Config:    &config.Config{},
		Transport: http.DefaultTransport,
		Lookup:    func(*http.Request) *route.Target { return nil },
	})
	defer proxy.Close()

	_, got := mustGet(proxy.URL)
	if !bytes.Equal(got, []byte(want)) {
		t.Fatalf("got %s want %s", got, want)
	}
}

func TestProxyNoRouteStatus(t *testing.T) {
	proxy := httptest.NewServer(&HTTPProxy{
		Config: &config.Config{
			Proxy: config.Proxy{NoRouteStatus: 999},
		},
		Transport: http.DefaultTransport,
		Lookup:    func(*http.Request) *route.Target { return nil },
	})
	defer proxy.Close()

	resp, _ := mustGet(proxy.URL)
	if got, want := resp.StatusCode, 999; got != want {
		t.Fatalf("got %d want %d", got, want)
	}
}

func TestProxyStripsPath(t *testing.T) {
	server := httptest.NewServer(http.HandlerFunc(func(w http.ResponseWriter, r *http.Request) {
		switch r.RequestURI {
		case "/bar":
			w.Write([]byte("OK"))
		default:
			w.WriteHeader(404)
		}
	}))

	proxy := httptest.NewServer(&HTTPProxy{
		Config:    &config.Config{},
		Transport: http.DefaultTransport,
		Lookup: func(r *http.Request) *route.Target {
			tbl, _ := route.NewTable("route add mock /foo/bar " + server.URL + ` opts "strip=/foo"`)
			return tbl.Lookup(r, "", route.Picker["rr"], route.Matcher["prefix"])
		},
	})
	defer proxy.Close()

	resp, body := mustGet(proxy.URL + "/foo/bar")
	if got, want := resp.StatusCode, http.StatusOK; got != want {
		t.Fatalf("got status %d want %d", got, want)
	}
	if got, want := string(body), "OK"; got != want {
		t.Fatalf("got body %q want %q", got, want)
	}
}

func TestProxyHost(t *testing.T) {
	server := httptest.NewServer(http.HandlerFunc(func(w http.ResponseWriter, r *http.Request) {
		fmt.Fprint(w, r.Host)
	}))

	// create a static route table so that we can see the effect
	// of round robin distribution. The other tests generate the
	// route table on the fly since order does not matter to them.
	routes := "route add mock /hostdst http://a.com/ opts \"host=dst\"\n"
	routes += "route add mock /hostcustom http://a.com/ opts \"host=foo.com\"\n"
	routes += "route add mock /hostcustom http://b.com/ opts \"host=bar.com\"\n"
	routes += "route add mock / http://a.com/"
	tbl, _ := route.NewTable(routes)

	proxy := httptest.NewServer(&HTTPProxy{
		Config: &config.Config{},
		Transport: &http.Transport{
			Dial: func(network, addr string) (net.Conn, error) {
				addr = server.URL[len("http://"):]
				return net.Dial(network, addr)
			},
		},
		Lookup: func(r *http.Request) *route.Target {
			return tbl.Lookup(r, "", route.Picker["rr"], route.Matcher["prefix"])
		},
	})
	defer proxy.Close()

	check := func(t *testing.T, uri, host string) {
		resp, body := mustGet(proxy.URL + uri)
		if got, want := resp.StatusCode, http.StatusOK; got != want {
			t.Fatalf("got status %d want %d", got, want)
		}
		if got, want := string(body), host; got != want {
			t.Fatalf("got body %q want %q", got, want)
		}
	}

	proxyHost := proxy.URL[len("http://"):]

	// test that for 'host=dst' the Host header is set to the hostname of the
	// target, in this case 'a.com'
	t.Run("host eq dst", func(t *testing.T) { check(t, "/hostdst", "a.com") })

	// test that without a 'host' option no Host header is set
	t.Run("no host", func(t *testing.T) { check(t, "/", proxyHost) })

	// 1. Test that a host header is set when the 'host' option is used.
	//
	// 2. Test that the host header is set per target, i.e. that different
	//    targets can have different 'host' options.
	//
	//    The proxy is configured to use "rr" (round-robin) distribution
	//    for the requests. Therefore, requests to '/hostcustom' will be
	//    sent to the two different targets in alternating order.
	t.Run("host is custom", func(t *testing.T) {
		check(t, "/hostcustom", "foo.com")
		check(t, "/hostcustom", "bar.com")
	})
}

func TestRedirect(t *testing.T) {
	routes := "route add mock / http://a.com/$path opts \"redirect=301\"\n"
	routes += "route add mock /foo http://a.com/abc opts \"redirect=301\"\n"
	routes += "route add mock /bar http://b.com/$path opts \"redirect=302 strip=/bar\"\n"
	tbl, _ := route.NewTable(routes)

	proxy := httptest.NewServer(&HTTPProxy{
		Config:    &config.Config{},
		Transport: http.DefaultTransport,
		Lookup: func(r *http.Request) *route.Target {
			return tbl.Lookup(r, "", route.Picker["rr"], route.Matcher["prefix"])
		},
	})
	defer proxy.Close()

	tests := []struct {
		req      string
		wantCode int
		wantLoc  string
	}{
		{req: "/", wantCode: 301, wantLoc: "http://a.com/"},
		{req: "/aaa/bbb", wantCode: 301, wantLoc: "http://a.com/aaa/bbb"},
		{req: "/foo", wantCode: 301, wantLoc: "http://a.com/abc"},
		{req: "/bar", wantCode: 302, wantLoc: "http://b.com/"},
		{req: "/bar/aaa", wantCode: 302, wantLoc: "http://b.com/aaa"},
	}

	http.DefaultClient.CheckRedirect = func(req *http.Request, via []*http.Request) error {
		// do not follow redirects
		return http.ErrUseLastResponse
	}

	for _, tt := range tests {
		resp, _ := mustGet(proxy.URL + tt.req)
		if resp.StatusCode != tt.wantCode {
			t.Errorf("got status code %d, want %d", resp.StatusCode, tt.wantCode)
		}
		gotLoc, _ := resp.Location()
		if gotLoc.String() != tt.wantLoc {
			t.Errorf("got location %s, want %s", gotLoc, tt.wantLoc)
		}
	}
}

func TestProxyLogOutput(t *testing.T) {
	t.Run("uncompressed response", func(t *testing.T) {
		testProxyLogOutput(t, 73, config.Proxy{})
	})
	t.Run("compression enabled but no match", func(t *testing.T) {
		testProxyLogOutput(t, 73, config.Proxy{
			GZIPContentTypes: regexp.MustCompile(`^$`),
		})
	})
	t.Run("compression enabled and active", func(t *testing.T) {
		testProxyLogOutput(t, 28, config.Proxy{
			GZIPContentTypes: regexp.MustCompile(`.*`),
		})
	})
}

func testProxyLogOutput(t *testing.T, bodySize int, cfg config.Proxy) {
	t.Helper()

	// build a format string from all log fields and one header field
	fields := []string{"header.X-Foo:$header.X-Foo"}
	for _, k := range logger.Fields {
		fields = append(fields, k[1:]+":"+k)
	}
	format := strings.Join(fields, ";")

	// create a logger
	var b bytes.Buffer
	l, err := logger.New(&b, format)
	if err != nil {
		t.Fatal("logger.New: ", err)
	}

	// create an upstream server
	server := httptest.NewServer(http.HandlerFunc(func(w http.ResponseWriter, r *http.Request) {
		fmt.Fprint(w, "foooooooooooooooooooooooooooooooooooooooooooooooooooooooooooooooooooooooo")
	}))
	defer server.Close()

	// create a proxy handler with mocked time
	tm := time.Date(2016, 1, 1, 0, 0, 0, 12345678, time.UTC)
	proxyHandler := &HTTPProxy{
<<<<<<< HEAD
		Config: &config.Config{},
=======
		Config: cfg,
>>>>>>> 1fb35b1d
		Time: func() time.Time {
			defer func() { tm = tm.Add(1111111111 * time.Nanosecond) }()
			return tm
		},
		Transport: http.DefaultTransport,
		Lookup: func(r *http.Request) *route.Target {
			return &route.Target{
				Service: "svc-a",
				URL:     mustParse(server.URL),
			}
		},
		Logger: l,
	}

	// start an http server with the proxy handler
	// which captures some parameters from the request
	var remoteAddr string
	proxy := httptest.NewServer(http.HandlerFunc(func(w http.ResponseWriter, r *http.Request) {
		remoteAddr = r.RemoteAddr
		proxyHandler.ServeHTTP(w, r)
	}))
	defer proxy.Close()

	// create the request
	req, _ := http.NewRequest("GET", proxy.URL+"/foo?x=y", nil)
	req.Host = "example.com"
	req.Header.Set("X-Foo", "bar")

	// execute the request
	resp, _ := mustDo(req)
	if resp.StatusCode != http.StatusOK {
		t.Fatal("http.Get: want 200 got ", resp.StatusCode)
	}

	upstreamURL, _ := url.Parse(server.URL)
	upstreamHost, upstreamPort, _ := net.SplitHostPort(upstreamURL.Host)
	remoteHost, remotePort, _ := net.SplitHostPort(remoteAddr)
	want := []string{
		"header.X-Foo:bar",
		"remote_addr:" + remoteAddr,
		"remote_host:" + remoteHost,
		"remote_port:" + remotePort,
		"request:GET /foo?x=y HTTP/1.1",
		"request_args:x=y",
		"request_host:example.com",
		"request_method:GET",
		"request_proto:HTTP/1.1",
		"request_scheme:http",
		"request_uri:/foo?x=y",
		"request_url:http://example.com/foo?x=y",
		"response_body_size:" + strconv.Itoa(bodySize),
		"response_status:200",
		"response_time_ms:1.111",
		"response_time_ns:1.111111111",
		"response_time_us:1.111111",
		"time_common:01/Jan/2016:00:00:01 +0000",
		"time_rfc3339:2016-01-01T00:00:01Z",
		"time_rfc3339_ms:2016-01-01T00:00:01.123Z",
		"time_rfc3339_ns:2016-01-01T00:00:01.123456789Z",
		"time_rfc3339_us:2016-01-01T00:00:01.123456Z",
		"time_unix_ms:1451606401123",
		"time_unix_ns:1451606401123456789",
		"time_unix_us:1451606401123456",
		"upstream_addr:" + upstreamURL.Host,
		"upstream_host:" + upstreamHost,
		"upstream_port:" + upstreamPort,
		"upstream_request_scheme:" + upstreamURL.Scheme,
		"upstream_request_uri:/foo?x=y",
		"upstream_request_url:" + upstreamURL.String() + "/foo?x=y",
		"upstream_service:svc-a",
	}

	data := string(b.Bytes())
	data = data[:len(data)-1] // strip \n
	got := strings.Split(data, ";")
	sort.Strings(got)

	verify.Values(t, "", got, want)
}

func TestProxyHTTPSUpstream(t *testing.T) {
	server := httptest.NewUnstartedServer(okHandler)
	server.TLS = tlsServerConfig()
	server.StartTLS()
	defer server.Close()

	proxy := httptest.NewServer(&HTTPProxy{
		Config:    &config.Config{},
		Transport: &http.Transport{TLSClientConfig: tlsClientConfig()},
		Lookup: func(r *http.Request) *route.Target {
			tbl, _ := route.NewTable("route add srv / " + server.URL + ` opts "proto=https"`)
			return tbl.Lookup(r, "", route.Picker["rr"], route.Matcher["prefix"])
		},
	})
	defer proxy.Close()

	resp, body := mustGet(proxy.URL)
	if got, want := resp.StatusCode, http.StatusOK; got != want {
		t.Fatalf("got status %d want %d", got, want)
	}
	if got, want := string(body), "OK"; got != want {
		t.Fatalf("got body %q want %q", got, want)
	}
}

func TestProxyHTTPSUpstreamSkipVerify(t *testing.T) {
	server := httptest.NewUnstartedServer(okHandler)
	server.TLS = &tls.Config{}
	server.StartTLS()
	defer server.Close()

	proxy := httptest.NewServer(&HTTPProxy{
		Config:    &config.Config{},
		Transport: http.DefaultTransport,
		InsecureTransport: &http.Transport{
			TLSClientConfig: &tls.Config{InsecureSkipVerify: true},
		},
		Lookup: func(r *http.Request) *route.Target {
			tbl, _ := route.NewTable("route add srv / " + server.URL + ` opts "proto=https tlsskipverify=true"`)
			return tbl.Lookup(r, "", route.Picker["rr"], route.Matcher["prefix"])
		},
	})
	defer proxy.Close()

	resp, body := mustGet(proxy.URL)
	if got, want := resp.StatusCode, http.StatusOK; got != want {
		t.Fatalf("got status %d want %d", got, want)
	}
	if got, want := string(body), "OK"; got != want {
		t.Fatalf("got body %q want %q", got, want)
	}
}

func TestProxyGzipHandler(t *testing.T) {
	tests := []struct {
		desc            string
		content         http.HandlerFunc
		acceptEncoding  string
		contentEncoding string
		wantResponse    []byte
	}{
		{
			desc:            "plain body - compressed response",
			content:         plainHandler("text/plain"),
			acceptEncoding:  "gzip",
			contentEncoding: "gzip",
			wantResponse:    gzipContent,
		},
		{
			desc:            "plain body - compressed response (with charset)",
			content:         plainHandler("text/plain; charset=UTF-8"),
			acceptEncoding:  "gzip",
			contentEncoding: "gzip",
			wantResponse:    gzipContent,
		},
		{
			desc:            "compressed body - compressed response",
			content:         gzipHandler("text/plain; charset=UTF-8"),
			acceptEncoding:  "gzip",
			contentEncoding: "gzip",
			wantResponse:    gzipContent,
		},
		{
			desc:            "plain body - plain response",
			content:         plainHandler("text/plain"),
			acceptEncoding:  "",
			contentEncoding: "",
			wantResponse:    plainContent,
		},
		{
			desc:            "compressed body - plain response",
			content:         gzipHandler("text/plain"),
			acceptEncoding:  "",
			contentEncoding: "",
			wantResponse:    plainContent,
		},
		{
			desc:            "plain body - plain response (no match)",
			content:         plainHandler("text/javascript"),
			acceptEncoding:  "gzip",
			contentEncoding: "",
			wantResponse:    plainContent,
		},
	}

	for _, tt := range tests {
		tt := tt // capture loop var
		t.Run(tt.desc, func(t *testing.T) {
			server := httptest.NewServer(tt.content)
			defer server.Close()

			proxy := httptest.NewServer(&HTTPProxy{
				Config: &config.Config{
					Proxy: config.Proxy{
						GZIPContentTypes: regexp.MustCompile("^text/plain(;.*)?$"),
					},
				},
				Transport: http.DefaultTransport,
				Lookup: func(r *http.Request) *route.Target {
					return &route.Target{URL: mustParse(server.URL)}
				},
			})
			defer proxy.Close()

			req, _ := http.NewRequest("GET", proxy.URL, nil)
			req.Header.Set("Accept-Encoding", tt.acceptEncoding)
			resp, body := mustDo(req)
			if got, want := resp.StatusCode, http.StatusOK; got != want {
				t.Fatalf("got code %d want %d", got, want)
			}
			if got, want := resp.Header.Get("Content-Encoding"), tt.contentEncoding; got != want {
				t.Errorf("got content-encoding %q want %q", got, want)
			}
			if got, want := body, tt.wantResponse; !bytes.Equal(got, want) {
				t.Errorf("got body %q want %q", got, want)
			}
		})
	}
}

var plainContent = []byte("Hello World")
var gzipContent = compress(plainContent)

func plainHandler(contentType string) http.HandlerFunc {
	return func(w http.ResponseWriter, r *http.Request) {
		w.Header().Set("Content-Type", contentType)
		w.Write(plainContent)
	}
}

func gzipHandler(contentType string) http.HandlerFunc {
	return func(w http.ResponseWriter, r *http.Request) {
		w.Header().Set("Content-Type", contentType)
		w.Header().Set("Content-Encoding", "gzip")
		w.Write(gzipContent)
	}
}

var okHandler = http.HandlerFunc(func(w http.ResponseWriter, r *http.Request) {
	w.Write([]byte("OK"))
})

func tlsInsecureConfig() *tls.Config {
	return &tls.Config{InsecureSkipVerify: true}
}

func tlsClientConfig() *tls.Config {
	rootCAs := x509.NewCertPool()
	if ok := rootCAs.AppendCertsFromPEM(internal.LocalhostCert); !ok {
		panic("could not parse cert")
	}
	return &tls.Config{RootCAs: rootCAs}
}

func tlsServerConfig() *tls.Config {
	cert, err := tls.X509KeyPair(internal.LocalhostCert, internal.LocalhostKey)
	if err != nil {
		panic("failed to set cert")
	}
	return &tls.Config{Certificates: []tls.Certificate{cert}}
}

func mustParse(rawurl string) *url.URL {
	u, err := url.Parse(rawurl)
	if err != nil {
		panic(err)
	}
	return u
}

func mustDo(req *http.Request) (*http.Response, []byte) {
	resp, err := http.DefaultClient.Do(req)
	if err != nil {
		panic(err)
	}
	defer resp.Body.Close()
	body, err := ioutil.ReadAll(resp.Body)
	if err != nil {
		panic(err)
	}
	return resp, body
}

func mustGet(urlstr string) (*http.Response, []byte) {
	req, err := http.NewRequest("GET", urlstr, nil)
	if err != nil {
		panic(err)
	}
	return mustDo(req)
}

// compress returns the gzip compressed content of b.
func compress(b []byte) []byte {
	var buf bytes.Buffer
	w := gzip.NewWriter(&buf)
	if _, err := w.Write(b); err != nil {
		panic(err)
	}
	if err := w.Close(); err != nil {
		panic(err)
	}
	return buf.Bytes()
}

func BenchmarkProxyLogger(b *testing.B) {
	server := httptest.NewServer(http.HandlerFunc(func(w http.ResponseWriter, r *http.Request) {}))
	defer server.Close()

	format := "remote_addr time request body_bytes_sent http_referer http_user_agent server_name proxy_endpoint response_time request_args "
	l, err := logger.New(os.Stdout, format)
	if err != nil {
		b.Fatal("logger.NewHTTPLogger:", err)
	}

	proxy := &HTTPProxy{
		Config: &config.Config{
			Proxy: config.Proxy{
				LocalIP:        "1.1.1.1",
				ClientIPHeader: "X-Forwarded-For",
			},
		},
		Transport: http.DefaultTransport,
		Lookup: func(r *http.Request) *route.Target {
			tbl, _ := route.NewTable("route add mock / " + server.URL)
			return tbl.Lookup(r, "", route.Picker["rr"], route.Matcher["prefix"])
		},
		Logger: l,
	}

	req := &http.Request{
		RequestURI: "/",
		Header:     http.Header{"X-Forwarded-For": {"1.2.3.4"}},
		RemoteAddr: "2.2.2.2:666",
		URL:        &url.URL{},
		Method:     "GET",
		Proto:      "HTTP/1.1",
	}

	for i := 0; i < b.N; i++ {
		proxy.ServeHTTP(httptest.NewRecorder(), req)
	}
}<|MERGE_RESOLUTION|>--- conflicted
+++ resolved
@@ -357,11 +357,7 @@
 	// create a proxy handler with mocked time
 	tm := time.Date(2016, 1, 1, 0, 0, 0, 12345678, time.UTC)
 	proxyHandler := &HTTPProxy{
-<<<<<<< HEAD
 		Config: &config.Config{},
-=======
-		Config: cfg,
->>>>>>> 1fb35b1d
 		Time: func() time.Time {
 			defer func() { tm = tm.Add(1111111111 * time.Nanosecond) }()
 			return tm
